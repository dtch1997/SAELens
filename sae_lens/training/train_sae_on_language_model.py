import os
from dataclasses import dataclass
from typing import Any, cast

import torch
<<<<<<< HEAD
import wandb
=======
from safetensors.torch import save_file
>>>>>>> 8784c74d
from torch.optim import Adam, Optimizer
from torch.optim.lr_scheduler import LRScheduler
from tqdm import tqdm
from transformer_lens import HookedTransformer

from sae_lens.training.activations_store import ActivationsStore
from sae_lens.training.evals import run_evals
from sae_lens.training.geometric_median import compute_geometric_median
from sae_lens.training.optim import get_scheduler
from sae_lens.training.sae_group import SparseAutoencoderDictionary
from sae_lens.training.sparse_autoencoder import SparseAutoencoder


def _log_feature_sparsity(
    feature_sparsity: torch.Tensor, eps: float = 1e-10
) -> torch.Tensor:
    return torch.log10(feature_sparsity + eps).detach().cpu()


@dataclass
class SAETrainContext:
    """
    Context to track during training for a single SAE
    """

    act_freq_scores: torch.Tensor
    n_forward_passes_since_fired: torch.Tensor
    n_frac_active_tokens: int
    optimizer: Optimizer
    scheduler: LRScheduler

    @property
    def feature_sparsity(self) -> torch.Tensor:
        return self.act_freq_scores / self.n_frac_active_tokens

    @property
    def log_feature_sparsity(self) -> torch.Tensor:
        return _log_feature_sparsity(self.feature_sparsity)


@dataclass
class TrainSAEGroupOutput:
    sae_group: SparseAutoencoderDictionary
    checkpoint_paths: list[str]
    log_feature_sparsities: dict[str, torch.Tensor]


def train_sae_on_language_model(
    model: HookedTransformer,
    sae_group: SparseAutoencoderDictionary,
    activation_store: ActivationsStore,
    batch_size: int = 1024,
    n_checkpoints: int = 0,
    feature_sampling_window: int = 1000,  # how many training steps between resampling the features / considiring neurons dead
    dead_feature_threshold: float = 1e-8,  # how infrequently a feature has to be active to be considered dead
    use_wandb: bool = False,
    wandb_log_frequency: int = 50,
) -> SparseAutoencoderDictionary:
    """
    @deprecated Use `train_sae_group_on_language_model` instead. This method is kept for backward compatibility.
    """
    return train_sae_group_on_language_model(
        model,
        sae_group,
        activation_store,
        batch_size,
        n_checkpoints,
        feature_sampling_window,
        use_wandb,
        wandb_log_frequency,
    ).sae_group


def train_sae_group_on_language_model(
    model: HookedTransformer,
    sae_group: SparseAutoencoderDictionary,
    activation_store: ActivationsStore,
    batch_size: int = 1024,
    n_checkpoints: int = 0,
    feature_sampling_window: int = 1000,  # how many training steps between resampling the features / considiring neurons dead
    use_wandb: bool = False,
    wandb_log_frequency: int = 50,
) -> TrainSAEGroupOutput:
    total_training_tokens = sae_group.cfg.total_training_tokens
    total_training_steps = total_training_tokens // batch_size
    n_training_steps = 0
    n_training_tokens = 0

    checkpoint_thresholds = []
    if n_checkpoints > 0:
        checkpoint_thresholds = list(
            range(0, total_training_tokens, total_training_tokens // n_checkpoints)
        )[1:]

    all_layers = sae_group.cfg.hook_point_layer
    if not isinstance(all_layers, list):
        all_layers = [all_layers]

    train_contexts = {
        name: _build_train_context(sae, total_training_steps)
        for name, sae in sae_group.autoencoders.items()
    }

    _init_sae_group_b_decs(sae_group, activation_store, all_layers)

    pbar = tqdm(total=total_training_tokens, desc="Training SAE")
    checkpoint_paths: list[str] = []
    while n_training_tokens < total_training_tokens:
        # Do a training step.
        layer_acts = activation_store.next_batch()
        n_training_tokens += batch_size

        mse_losses: list[torch.Tensor] = []
        l1_losses: list[torch.Tensor] = []

        for name, sparse_autoencoder in sae_group.autoencoders.items():
            ctx = train_contexts[name]
            wandb_suffix = _wandb_log_suffix(sae_group.cfg, sparse_autoencoder.cfg)
            step_output = _train_step(
                sparse_autoencoder=sparse_autoencoder,
                layer_acts=layer_acts,
                ctx=ctx,
                feature_sampling_window=feature_sampling_window,
                use_wandb=use_wandb,
                n_training_steps=n_training_steps,
                all_layers=all_layers,
                batch_size=batch_size,
                wandb_suffix=wandb_suffix,
            )
            mse_losses.append(step_output.mse_loss)
            l1_losses.append(step_output.l1_loss)
            if use_wandb:
                with torch.no_grad():
                    if (n_training_steps + 1) % wandb_log_frequency == 0:
                        wandb.log(
                            _build_train_step_log_dict(
                                sparse_autoencoder,
                                step_output,
                                ctx,
                                wandb_suffix,
                                n_training_tokens,
                            ),
                            step=n_training_steps,
                        )

                    # record loss frequently, but not all the time.
                    if (n_training_steps + 1) % (wandb_log_frequency * 10) == 0:
                        sparse_autoencoder.eval()
                        run_evals(
                            sparse_autoencoder,
                            activation_store,
                            model,
                            n_training_steps,
                            suffix=wandb_suffix,
                        )
                        sparse_autoencoder.train()

        # checkpoint if at checkpoint frequency
        if checkpoint_thresholds and n_training_tokens > checkpoint_thresholds[0]:
            checkpoint_path = _save_checkpoint(
                sae_group,
                train_contexts=train_contexts,
                checkpoint_name=n_training_tokens,
            )
            checkpoint_paths.append(checkpoint_path)
            checkpoint_thresholds.pop(0)

        ###############

        n_training_steps += 1
        pbar.set_description(
            f"{n_training_steps}| MSE Loss {torch.stack(mse_losses).mean().item():.3f} | L1 {torch.stack(l1_losses).mean().item():.3f}"
        )
        pbar.update(batch_size)

    # save final sae group to checkpoints folder
    final_checkpoint = _save_checkpoint(
        sae_group,
        train_contexts=train_contexts,
        checkpoint_name="final",
        wandb_aliases=["final_model"],
    )
    checkpoint_paths.append(final_checkpoint)

    log_feature_sparsities = {
        name: ctx.log_feature_sparsity for name, ctx in train_contexts.items()
    }

    return TrainSAEGroupOutput(
        sae_group=sae_group,
        checkpoint_paths=checkpoint_paths,
        log_feature_sparsities=log_feature_sparsities,
    )


def _wandb_log_suffix(cfg: Any, hyperparams: Any):
    # Create a mapping from cfg list keys to their corresponding hyperparams attributes
    key_mapping = {
        "hook_point_layer": "layer",
        "l1_coefficient": "coeff",
        "lp_norm": "l",
        "lr": "lr",
    }

    # Generate the suffix by iterating over the keys that have list values in cfg
    suffix = "".join(
        f"_{key_mapping.get(key, key)}{getattr(hyperparams, key, '')}"
        for key, value in vars(cfg).items()
        if isinstance(value, list)
    )
    return suffix


def _build_train_context(
    sae: SparseAutoencoder, total_training_steps: int
) -> SAETrainContext:
    assert not isinstance(sae.cfg.lr, list), "lr must not be a list for a single SAE"
    assert not isinstance(
        sae.cfg.lr_end, list
    ), "lr_end must not be a list for a single SAE"
    assert not isinstance(
        sae.cfg.lr_scheduler_name, list
    ), "lr_scheduler_name must not be a list for a single SAE"
    assert not isinstance(
        sae.cfg.lr_warm_up_steps, list
    ), "lr_warm_up_steps must not be a list for a single SAE"
    assert not isinstance(
        sae.cfg.lr_decay_steps, list
    ), "lr_decay_steps must not be a list for a single SAE"
    assert not isinstance(
        sae.cfg.n_restart_cycles, list
    ), "n_restart_cycles must not be a list for a single SAE"

    act_freq_scores = torch.zeros(
        cast(int, sae.cfg.d_sae),
        device=sae.cfg.device,
    )
    n_forward_passes_since_fired = torch.zeros(
        cast(int, sae.cfg.d_sae),
        device=sae.cfg.device,
    )
    n_frac_active_tokens = 0

    optimizer = Adam(sae.parameters(), lr=sae.cfg.lr)
    assert sae.cfg.lr_end is not None  # this is set in config post-init
    scheduler = get_scheduler(
        sae.cfg.lr_scheduler_name,
        lr=sae.cfg.lr,
        optimizer=optimizer,
        warm_up_steps=sae.cfg.lr_warm_up_steps,
        decay_steps=sae.cfg.lr_decay_steps,
        training_steps=total_training_steps,
        lr_end=sae.cfg.lr_end,
        num_cycles=sae.cfg.n_restart_cycles,
    )

    return SAETrainContext(
        act_freq_scores=act_freq_scores,
        n_forward_passes_since_fired=n_forward_passes_since_fired,
        n_frac_active_tokens=n_frac_active_tokens,
        optimizer=optimizer,
        scheduler=scheduler,
    )


def _init_sae_group_b_decs(
    sae_group: SparseAutoencoderDictionary,
    activation_store: ActivationsStore,
    all_layers: list[int],
) -> None:
    """
    extract all activations at a certain layer and use for sae b_dec initialization
    """
    geometric_medians = {}
    for _, sae in sae_group:
        hyperparams = sae.cfg
        sae_layer_id = all_layers.index(sae.hook_point_layer)
        if hyperparams.b_dec_init_method == "geometric_median":
            layer_acts = activation_store.storage_buffer.detach()[:, sae_layer_id, :]
            # get geometric median of the activations if we're using those.
            if sae_layer_id not in geometric_medians:
                median = compute_geometric_median(
                    layer_acts,
                    maxiter=100,
                ).median
                geometric_medians[sae_layer_id] = median
            sae.initialize_b_dec_with_precalculated(geometric_medians[sae_layer_id])
        elif hyperparams.b_dec_init_method == "mean":
            layer_acts = activation_store.storage_buffer.detach().cpu()[
                :, sae_layer_id, :
            ]
            sae.initialize_b_dec_with_mean(layer_acts)


@dataclass
class TrainStepOutput:
    sae_in: torch.Tensor
    sae_out: torch.Tensor
    feature_acts: torch.Tensor
    loss: torch.Tensor
    mse_loss: torch.Tensor
    l1_loss: torch.Tensor
    ghost_grad_loss: torch.Tensor
    ghost_grad_neuron_mask: torch.Tensor


def _train_step(
    sparse_autoencoder: SparseAutoencoder,
    layer_acts: torch.Tensor,
    ctx: SAETrainContext,
    feature_sampling_window: int,  # how many training steps between resampling the features / considiring neurons dead
    use_wandb: bool,
    n_training_steps: int,
    all_layers: list[int],
    batch_size: int,
    wandb_suffix: str,
) -> TrainStepOutput:
    assert sparse_autoencoder.cfg.d_sae is not None  # keep pyright happy
    layer_id = all_layers.index(sparse_autoencoder.hook_point_layer)
    sae_in = layer_acts[:, layer_id, :]

    sparse_autoencoder.train()
    # Make sure the W_dec is still zero-norm
    sparse_autoencoder.set_decoder_norm_to_unit_norm()

    # log and then reset the feature sparsity every feature_sampling_window steps
    if (n_training_steps + 1) % feature_sampling_window == 0:
        feature_sparsity = ctx.feature_sparsity
        log_feature_sparsity = _log_feature_sparsity(feature_sparsity)

        if use_wandb:
            wandb_histogram = wandb.Histogram(log_feature_sparsity.numpy())
            wandb.log(
                {
                    f"metrics/mean_log10_feature_sparsity{wandb_suffix}": log_feature_sparsity.mean().item(),
                    f"plots/feature_density_line_chart{wandb_suffix}": wandb_histogram,
                    f"sparsity/below_1e-5{wandb_suffix}": (feature_sparsity < 1e-5)
                    .sum()
                    .item(),
                    f"sparsity/below_1e-6{wandb_suffix}": (feature_sparsity < 1e-6)
                    .sum()
                    .item(),
                },
                step=n_training_steps,
            )

        ctx.act_freq_scores = torch.zeros(
            sparse_autoencoder.cfg.d_sae, device=sparse_autoencoder.cfg.device
        )
        ctx.n_frac_active_tokens = 0

    ghost_grad_neuron_mask = (
        ctx.n_forward_passes_since_fired > sparse_autoencoder.cfg.dead_feature_window
    ).bool()

    # Forward and Backward Passes
    (
        sae_out,
        feature_acts,
        loss,
        mse_loss,
        l1_loss,
        ghost_grad_loss,
    ) = sparse_autoencoder(
        sae_in,
        ghost_grad_neuron_mask,
    )
    did_fire = (feature_acts > 0).float().sum(-2) > 0
    ctx.n_forward_passes_since_fired += 1
    ctx.n_forward_passes_since_fired[did_fire] = 0

    with torch.no_grad():
        # Calculate the sparsities, and add it to a list, calculate sparsity metrics
        ctx.act_freq_scores += (feature_acts.abs() > 0).float().sum(0)
        ctx.n_frac_active_tokens += batch_size

    ctx.optimizer.zero_grad()
    loss.backward()
    sparse_autoencoder.remove_gradient_parallel_to_decoder_directions()
    ctx.optimizer.step()
    ctx.scheduler.step()

    return TrainStepOutput(
        sae_in=sae_in,
        sae_out=sae_out,
        feature_acts=feature_acts,
        loss=loss,
        mse_loss=mse_loss,
        l1_loss=l1_loss,
        ghost_grad_loss=ghost_grad_loss,
        ghost_grad_neuron_mask=ghost_grad_neuron_mask,
    )


def _build_train_step_log_dict(
    sparse_autoencoder: SparseAutoencoder,
    output: TrainStepOutput,
    ctx: SAETrainContext,
    wandb_suffix: str,
    n_training_tokens: int,
) -> dict[str, Any]:
    sae_in = output.sae_in
    sae_out = output.sae_out
    feature_acts = output.feature_acts
    mse_loss = output.mse_loss
    l1_loss = output.l1_loss
    ghost_grad_loss = output.ghost_grad_loss
    loss = output.loss
    ghost_grad_neuron_mask = output.ghost_grad_neuron_mask

    # metrics for currents acts
    l0 = (feature_acts > 0).float().sum(-1).mean()
    current_learning_rate = ctx.optimizer.param_groups[0]["lr"]

    per_token_l2_loss = (sae_out - sae_in).pow(2).sum(dim=-1).squeeze()
    total_variance = (sae_in - sae_in.mean(0)).pow(2).sum(-1)
    explained_variance = 1 - per_token_l2_loss / total_variance

    return {
        # losses
        f"losses/mse_loss{wandb_suffix}": mse_loss.item(),
        f"losses/l1_loss{wandb_suffix}": l1_loss.item()
        / sparse_autoencoder.l1_coefficient,  # normalize by l1 coefficient
        f"losses/ghost_grad_loss{wandb_suffix}": ghost_grad_loss.item(),
        f"losses/overall_loss{wandb_suffix}": loss.item(),
        # variance explained
        f"metrics/explained_variance{wandb_suffix}": explained_variance.mean().item(),
        f"metrics/explained_variance_std{wandb_suffix}": explained_variance.std().item(),
        f"metrics/l0{wandb_suffix}": l0.item(),
        # sparsity
        f"sparsity/mean_passes_since_fired{wandb_suffix}": ctx.n_forward_passes_since_fired.mean().item(),
        f"sparsity/dead_features{wandb_suffix}": ghost_grad_neuron_mask.sum().item(),
        f"details/current_learning_rate{wandb_suffix}": current_learning_rate,
        "details/n_training_tokens": n_training_tokens,
    }


def _save_checkpoint(
    sae_group: SparseAutoencoderDictionary,
    train_contexts: dict[str, SAETrainContext],
    checkpoint_name: int | str,
    wandb_aliases: list[str] | None = None,
) -> str:

    checkpoint_path = f"{sae_group.cfg.checkpoint_path}/{checkpoint_name}"
    os.makedirs(checkpoint_path, exist_ok=True)
    for name, sae in sae_group.autoencoders.items():

        ctx = train_contexts[name]
        path = f"{checkpoint_path}/{name}"
        sae.set_decoder_norm_to_unit_norm()
        sae.save_model(path)
        log_feature_sparsities = {"sparsity": ctx.log_feature_sparsity}

        log_feature_sparsity_path = f"{path}/sparsity.safetensors"
        save_file(log_feature_sparsities, log_feature_sparsity_path)

        if sae_group.cfg.log_to_wandb and os.path.exists(log_feature_sparsity_path):
            model_artifact = wandb.Artifact(
                f"{sae_group.get_name()}",
                type="model",
                metadata=dict(sae_group.cfg.__dict__),
            )
            model_artifact.add_file(f"{path}/sae_weights.safetensors")
            model_artifact.add_file(f"{path}/cfg.json")
            wandb.log_artifact(model_artifact, aliases=wandb_aliases)

            sparsity_artifact = wandb.Artifact(
                f"{sae_group.get_name()}_log_feature_sparsity",
                type="log_feature_sparsity",
                metadata=dict(sae_group.cfg.__dict__),
            )
            sparsity_artifact.add_file(log_feature_sparsity_path)
            wandb.log_artifact(sparsity_artifact)

    return checkpoint_path<|MERGE_RESOLUTION|>--- conflicted
+++ resolved
@@ -3,16 +3,13 @@
 from typing import Any, cast
 
 import torch
-<<<<<<< HEAD
-import wandb
-=======
 from safetensors.torch import save_file
->>>>>>> 8784c74d
 from torch.optim import Adam, Optimizer
 from torch.optim.lr_scheduler import LRScheduler
 from tqdm import tqdm
 from transformer_lens import HookedTransformer
 
+import wandb
 from sae_lens.training.activations_store import ActivationsStore
 from sae_lens.training.evals import run_evals
 from sae_lens.training.geometric_median import compute_geometric_median
